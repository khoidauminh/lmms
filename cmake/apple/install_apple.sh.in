--- conflicted
+++ resolved
@@ -16,18 +16,9 @@
 COLOR_RESET='\x1B[0m'
 echo -e "$MSG_COLOR\n\nCreating App Bundle \"$APP\"...$COLOR_RESET"
 
-<<<<<<< HEAD
 qtpath="$(dirname "@QT_QMAKE_EXECUTABLE@")"
 export PATH="$PATH:$qtpath"
 
-=======
-# Locate macdeployqt, assume homebrew & Qt5
-which macdeployqt > /dev/null 2>&1
-if [ $? -ne 0 ]; then
-  export PATH=$PATH:$(brew --prefix qt)/bin
-fi
- 
->>>>>>> dd7b0865
 # Remove any old .app bundles
 rm -Rf "$APP"
 
@@ -67,8 +58,6 @@
 install_name_tool -change @rpath/libZynAddSubFxCore.dylib \
    @loader_path/../../$zynfmk \
   "$APP/Contents/$zynlib"
-<<<<<<< HEAD
-=======
   
 # Replace @rpath with @loader_path for Carla
 # See also plugins/carlabase/CMakeLists.txt
@@ -80,7 +69,6 @@
 install_name_tool -change @rpath/libcarlabase.dylib \
   @loader_path/libcarlabase.dylib \
   "$APP/Contents/lib/lmms/libcarlarack.so"
->>>>>>> dd7b0865
 
 # Link lmms binary
 _executables="${_executables} -executable=$APP/Contents/$zynbin"
@@ -116,6 +104,7 @@
    for lib in $carlalibs; do
      _oldpath="../../Frameworks/lib${lib}.dylib"
      _newpath="Carla.app/Contents/MacOS/lib${lib}.dylib"
+     # shellcheck disable=SC2086
      install_name_tool -change @loader_path/$_oldpath \
        @executable_path/../../../$_newpath \
        "$_thisfile"
