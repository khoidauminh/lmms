--- conflicted
+++ resolved
@@ -182,17 +182,13 @@
 	_cm->addAction( embed::getIconPixmap( "record" ),
 						tr( "Set/clear record" ),
 						this, SLOT( toggleRecording() ) );
-<<<<<<< HEAD
-	if( at && !at->objects()->isEmpty() )
-=======
 	_cm->addAction( embed::getIconPixmap( "flip_y" ),
 						tr( "Flip Vertically (Visible)" ),
 						this, SLOT( flipY() ) );
 	_cm->addAction( embed::getIconPixmap( "flip_x" ),
 						tr( "Flip Horizontally (Visible)" ),
 						this, SLOT( flipX() ) );
-	if( !m_pat->m_objects.isEmpty() )
->>>>>>> 1cd8c0e2
+	if( at && !at->objects()->isEmpty() )
 	{
 		_cm->addSeparator();
 		QMenu * m = new QMenu( tr( "%1 Connections" ).
