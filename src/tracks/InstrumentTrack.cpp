--- conflicted
+++ resolved
@@ -58,16 +58,10 @@
 	m_noGroove( NULL ),
 	m_pitchModel( 0, MinPitchDefault, MaxPitchDefault, 1, this, tr( "Pitch" ) ),
 	m_pitchRangeModel( 1, 1, 60, this, tr( "Pitch range" ) ),
-<<<<<<< HEAD
-	m_effectChannelModel( 0, 0, 0, this, tr( "FX channel" ) ),
-	m_useMasterPitchModel( true, this, tr( "Master Pitch" ) ),
-	m_useGrooveModel( true, this, tr( "Groove" ) ),
-	m_instrument( NULL ),
-=======
 	m_mixerChannelModel( 0, 0, 0, this, tr( "Mixer channel" ) ),
 	m_useMasterPitchModel( true, this, tr( "Master pitch") ),
+	m_useGrooveModel( true, this, tr( "Groove" ) ),
 	m_instrument( nullptr ),
->>>>>>> 877a9319
 	m_soundShaping( this ),
 	m_arpeggio( this ),
 	m_noteStacking( this ),
@@ -106,22 +100,11 @@
 
 	setName( tr( "Default preset" ) );
 
-<<<<<<< HEAD
-	connect( &m_baseNoteModel, SIGNAL( dataChanged() ),
-			this, SLOT( updateBaseNote() ), Qt::DirectConnection );
-	connect( &m_pitchModel, SIGNAL( dataChanged() ),
-			this, SLOT( updatePitch() ), Qt::DirectConnection );
-	connect( &m_pitchRangeModel, SIGNAL( dataChanged() ),
-			this, SLOT( updatePitchRange() ), Qt::DirectConnection );
-	connect( &m_effectChannelModel, SIGNAL( dataChanged() ),
-			this, SLOT( updateEffectChannel() ), Qt::DirectConnection );
-	connect( &m_useGrooveModel, SIGNAL( dataChanged() ),
-			this, SLOT( updateGroove() ), Qt::DirectConnection );
-=======
 	connect(&m_baseNoteModel, SIGNAL(dataChanged()), this, SLOT(updateBaseNote()), Qt::DirectConnection);
 	connect(&m_pitchModel, SIGNAL(dataChanged()), this, SLOT(updatePitch()), Qt::DirectConnection);
 	connect(&m_pitchRangeModel, SIGNAL(dataChanged()), this, SLOT(updatePitchRange()), Qt::DirectConnection);
 	connect(&m_mixerChannelModel, SIGNAL(dataChanged()), this, SLOT(updateMixerChannel()), Qt::DirectConnection);
+	connect(&m_useGrooveModel, SIGNAL(dataChanged()), this, SLOT(updateGroove()), Qt::DirectConnection );
 }
 
 
@@ -175,7 +158,6 @@
 	{
 		return m_lastKeyModel.value();
 	}
->>>>>>> 877a9319
 }
 
 
@@ -797,9 +779,8 @@
 		Note * cur_note;
 		while( nit != notes.end() )
 		{
-<<<<<<< HEAD
 			cur_note = *nit;
-			groove_offset = groove->isInTick(&cur_start, _frames, _offset, cur_note, p);
+			groove_offset = groove->isInTick(&cur_start, _frames, _offset, cur_note, c);
 			if (groove_offset >= 0)
 			{
 				const f_cnt_t note_frames =
@@ -808,33 +789,16 @@
 				NotePlayHandle* notePlayHandle = NotePlayHandleManager::acquire( this, groove_offset, note_frames, *cur_note );
 				notePlayHandle->setBBTrack( bb_track );
 				// are we playing global song?
-				if( _tco_num < 0 )
+				if( _clip_num < 0 )
 				{
 					// then set song-global offset of pattern in order to
 					// properly perform the note detuning
-					notePlayHandle->setSongGlobalParentOffset( p->startPosition() );
+					notePlayHandle->setSongGlobalParentOffset( c->startPosition() );
 				}
 
-				Engine::mixer()->addPlayHandle( notePlayHandle );
+				Engine::audioEngine()->addPlayHandle( notePlayHandle );
 				played_a_note = true;
 			}
-=======
-			const f_cnt_t note_frames =
-				cur_note->length().frames( frames_per_tick );
-
-			NotePlayHandle* notePlayHandle = NotePlayHandleManager::acquire( this, _offset, note_frames, *cur_note );
-			notePlayHandle->setBBTrack( bb_track );
-			// are we playing global song?
-			if( _clip_num < 0 )
-			{
-				// then set song-global offset of clip in order to
-				// properly perform the note detuning
-				notePlayHandle->setSongGlobalParentOffset( c->startPosition() );
-			}
-
-			Engine::audioEngine()->addPlayHandle( notePlayHandle );
-			played_a_note = true;
->>>>>>> 877a9319
 			++nit;
 		}
 	}
@@ -904,10 +868,8 @@
 	m_firstKeyModel.saveSettings(doc, thisElement, "firstkey");
 	m_lastKeyModel.saveSettings(doc, thisElement, "lastkey");
 	m_useMasterPitchModel.saveSettings( doc, thisElement, "usemasterpitch");
-<<<<<<< HEAD
+	m_microtuner.saveSettings(doc, thisElement);
 	m_useGrooveModel.saveSettings( doc, thisElement, "usegroove");
-=======
-	m_microtuner.saveSettings(doc, thisElement);
 
 	// Save MIDI CC stuff
 	m_midiCCEnable->saveSettings(doc, thisElement, "enablecc");
@@ -917,7 +879,6 @@
 	{
 		m_midiCCModel[i]->saveSettings(doc, midiCC, "cc" + QString::number(i));
 	}
->>>>>>> 877a9319
 
 	if( m_instrument != nullptr )
 	{
@@ -975,11 +936,8 @@
 	m_firstKeyModel.loadSettings(thisElement, "firstkey");
 	m_lastKeyModel.loadSettings(thisElement, "lastkey");
 	m_useMasterPitchModel.loadSettings( thisElement, "usemasterpitch");
-<<<<<<< HEAD
-	m_useGrooveModel.loadSettings( thisElement, "usegroove");
-=======
 	m_microtuner.loadSettings(thisElement);
->>>>>>> 877a9319
+	m_useGrooveModel.loadSettings(thisElement, "usegroove");
 
 	// clear effect-chain just in case we load an old preset without FX-data
 	m_audioPort.effects()->clear();
@@ -1170,661 +1128,3 @@
 		m_hasAutoMidiDev = assign;
 	}
 }
-<<<<<<< HEAD
-
-
-
-
-void InstrumentTrackView::midiConfigChanged()
-{
-	m_midiInputAction->setChecked( model()->m_midiPort.isReadable() );
-	m_midiOutputAction->setChecked( model()->m_midiPort.isWritable() );
-}
-
-
-
-
-void InstrumentTrackView::muteChanged()
-{
-	if(model()->m_mutedModel.value() )
-	{
-		m_activityIndicator->setActiveColor( QApplication::palette().color( QPalette::Active,
-															 QPalette::Highlight ) );
-	} else
-	{
-		m_activityIndicator->setActiveColor( QApplication::palette().color( QPalette::Active,
-															 QPalette::BrightText ) );
-	}
-}
-
-
-
-
-//FIXME: This is identical to SampleTrackView::createFxMenu
-QMenu * InstrumentTrackView::createFxMenu(QString title, QString newFxLabel)
-{
-	int channelIndex = model()->effectChannelModel()->value();
-
-	FxChannel *fxChannel = Engine::fxMixer()->effectChannel( channelIndex );
-
-	// If title allows interpolation, pass channel index and name
-	if ( title.contains( "%2" ) )
-	{
-		title = title.arg( channelIndex ).arg( fxChannel->m_name );
-	}
-
-	QMenu *fxMenu = new QMenu( title );
-
-	fxMenu->addAction( newFxLabel, this, SLOT( createFxLine() ) );
-	fxMenu->addSeparator();
-
-	for (int i = 0; i < Engine::fxMixer()->numChannels(); ++i)
-	{
-		FxChannel * currentChannel = Engine::fxMixer()->effectChannel( i );
-
-		if ( currentChannel != fxChannel )
-		{
-			auto index = currentChannel->m_channelIndex;
-			QString label = tr( "FX %1: %2" ).arg( currentChannel->m_channelIndex ).arg( currentChannel->m_name );
-			fxMenu->addAction(label, [this, index](){
-				assignFxLine(index);
-			});
-		}
-	}
-
-	return fxMenu;
-}
-
-
-
-
-// #### ITW:
-InstrumentTrackWindow::InstrumentTrackWindow( InstrumentTrackView * _itv ) :
-	QWidget(),
-	ModelView( NULL, this ),
-	m_track( _itv->model() ),
-	m_itv( _itv ),
-	m_instrumentView( NULL )
-{
-	setAcceptDrops( true );
-
-	// init own layout + widgets
-	setFocusPolicy( Qt::StrongFocus );
-	QVBoxLayout * vlayout = new QVBoxLayout( this );
-	vlayout->setMargin( 0 );
-	vlayout->setSpacing( 0 );
-
-	TabWidget* generalSettingsWidget = new TabWidget( tr( "GENERAL SETTINGS" ), this );
-
-	QVBoxLayout* generalSettingsLayout = new QVBoxLayout( generalSettingsWidget );
-
-	generalSettingsLayout->setContentsMargins( 8, 18, 8, 8 );
-	generalSettingsLayout->setSpacing( 6 );
-
-	QWidget* nameAndChangeTrackWidget = new QWidget( generalSettingsWidget );
-	QHBoxLayout* nameAndChangeTrackLayout = new QHBoxLayout( nameAndChangeTrackWidget );
-	nameAndChangeTrackLayout->setContentsMargins( 0, 0, 0, 0 );
-	nameAndChangeTrackLayout->setSpacing( 2 );
-
-	// setup line edit for changing instrument track name
-	m_nameLineEdit = new QLineEdit;
-	m_nameLineEdit->setFont( pointSize<9>( m_nameLineEdit->font() ) );
-	connect( m_nameLineEdit, SIGNAL( textChanged( const QString & ) ),
-				this, SLOT( textChanged( const QString & ) ) );
-
-	m_nameLineEdit->setSizePolicy(QSizePolicy(QSizePolicy::Expanding, QSizePolicy::Preferred));
-	nameAndChangeTrackLayout->addWidget(m_nameLineEdit, 1);
-
-
-	// set up left/right arrows for changing instrument
-	m_leftRightNav = new LeftRightNav(this);
-	connect( m_leftRightNav, SIGNAL( onNavLeft() ), this,
-						SLOT( viewPrevInstrument() ) );
-	connect( m_leftRightNav, SIGNAL( onNavRight() ), this,
-						SLOT( viewNextInstrument() ) );
-	// m_leftRightNav->setShortcuts();
-	nameAndChangeTrackLayout->addWidget(m_leftRightNav);
-
-
-	generalSettingsLayout->addWidget( nameAndChangeTrackWidget );
-
-
-
-	QGridLayout* basicControlsLayout = new QGridLayout;
-	basicControlsLayout->setHorizontalSpacing(3);
-	basicControlsLayout->setVerticalSpacing(0);
-	basicControlsLayout->setContentsMargins(0, 0, 0, 0);
-
-	QString labelStyleSheet = "font-size: 6pt;";
-	Qt::Alignment labelAlignment = Qt::AlignHCenter | Qt::AlignTop;
-	Qt::Alignment widgetAlignment = Qt::AlignHCenter | Qt::AlignCenter;
-
-	// set up volume knob
-	m_volumeKnob = new Knob( knobBright_26, NULL, tr( "Volume" ) );
-	m_volumeKnob->setVolumeKnob( true );
-	m_volumeKnob->setHintText( tr( "Volume:" ), "%" );
-
-	basicControlsLayout->addWidget( m_volumeKnob, 0, 0 );
-	basicControlsLayout->setAlignment( m_volumeKnob, widgetAlignment );
-
-	QLabel *label = new QLabel( tr( "VOL" ), this );
-	label->setStyleSheet( labelStyleSheet );
-	basicControlsLayout->addWidget( label, 1, 0);
-	basicControlsLayout->setAlignment( label, labelAlignment );
-
-
-	// set up panning knob
-	m_panningKnob = new Knob( knobBright_26, NULL, tr( "Panning" ) );
-	m_panningKnob->setHintText( tr( "Panning:" ), "" );
-
-	basicControlsLayout->addWidget( m_panningKnob, 0, 1 );
-	basicControlsLayout->setAlignment( m_panningKnob, widgetAlignment );
-
-	label = new QLabel( tr( "PAN" ), this );
-	label->setStyleSheet( labelStyleSheet );
-	basicControlsLayout->addWidget( label, 1, 1);
-	basicControlsLayout->setAlignment( label, labelAlignment );
-
-
-	basicControlsLayout->setColumnStretch(2, 1);
-
-
-	// set up pitch knob
-	m_pitchKnob = new Knob( knobBright_26, NULL, tr( "Pitch" ) );
-	m_pitchKnob->setHintText( tr( "Pitch:" ), " " + tr( "cents" ) );
-
-	basicControlsLayout->addWidget( m_pitchKnob, 0, 3 );
-	basicControlsLayout->setAlignment( m_pitchKnob, widgetAlignment );
-
-	m_pitchLabel = new QLabel( tr( "PITCH" ), this );
-	m_pitchLabel->setStyleSheet( labelStyleSheet );
-	basicControlsLayout->addWidget( m_pitchLabel, 1, 3);
-	basicControlsLayout->setAlignment( m_pitchLabel, labelAlignment );
-
-
-	// set up pitch range knob
-	m_pitchRangeSpinBox= new LcdSpinBox( 2, NULL, tr( "Pitch range (semitones)" ) );
-
-	basicControlsLayout->addWidget( m_pitchRangeSpinBox, 0, 4 );
-	basicControlsLayout->setAlignment( m_pitchRangeSpinBox, widgetAlignment );
-
-	m_pitchRangeLabel = new QLabel( tr( "RANGE" ), this );
-	m_pitchRangeLabel->setStyleSheet( labelStyleSheet );
-	basicControlsLayout->addWidget( m_pitchRangeLabel, 1, 4);
-	basicControlsLayout->setAlignment( m_pitchRangeLabel, labelAlignment );
-
-
-	basicControlsLayout->setColumnStretch(5, 1);
-
-
-	// setup spinbox for selecting FX-channel
-	m_effectChannelNumber = new FxLineLcdSpinBox( 2, NULL, tr( "FX channel" ), m_itv );
-
-	basicControlsLayout->addWidget( m_effectChannelNumber, 0, 6 );
-	basicControlsLayout->setAlignment( m_effectChannelNumber, widgetAlignment );
-
-	label = new QLabel( tr( "FX" ), this );
-	label->setStyleSheet( labelStyleSheet );
-	basicControlsLayout->addWidget( label, 1, 6);
-	basicControlsLayout->setAlignment( label, labelAlignment );
-
-	QPushButton* saveSettingsBtn = new QPushButton( embed::getIconPixmap( "project_save" ), QString() );
-	saveSettingsBtn->setMinimumSize( 32, 32 );
-
-	connect( saveSettingsBtn, SIGNAL( clicked() ), this, SLOT( saveSettingsBtnClicked() ) );
-
-	ToolTip::add( saveSettingsBtn, tr( "Save current instrument track settings in a preset file" ) );
-
-	basicControlsLayout->addWidget( saveSettingsBtn, 0, 7 );
-
-	label = new QLabel( tr( "SAVE" ), this );
-	label->setStyleSheet( labelStyleSheet );
-	basicControlsLayout->addWidget( label, 1, 7);
-	basicControlsLayout->setAlignment( label, labelAlignment );
-
-	generalSettingsLayout->addLayout( basicControlsLayout );
-
-
-	m_tabWidget = new TabWidget( "", this, true, true );
-	// "-1" :
-	// in "TabWidget::addTab", under "Position tab's window", the widget is
-	// moved up by 1 pixel
-	m_tabWidget->setMinimumHeight( INSTRUMENT_HEIGHT + GRAPHIC_TAB_HEIGHT - 4 - 1 );
-
-
-	// create tab-widgets
-	m_ssView = new InstrumentSoundShapingView( m_tabWidget );
-
-	// FUNC tab
-	QWidget* instrumentFunctions = new QWidget( m_tabWidget );
-	QVBoxLayout* instrumentFunctionsLayout = new QVBoxLayout( instrumentFunctions );
-	instrumentFunctionsLayout->setMargin( 5 );
-	m_noteStackingView = new InstrumentFunctionNoteStackingView( &m_track->m_noteStacking );
-	m_arpeggioView = new InstrumentFunctionArpeggioView( &m_track->m_arpeggio );
-
-	instrumentFunctionsLayout->addWidget( m_noteStackingView );
-	instrumentFunctionsLayout->addWidget( m_arpeggioView );
-	instrumentFunctionsLayout->addStretch();
-
-	// MIDI tab
-	m_midiView = new InstrumentMidiIOView( m_tabWidget );
-
-	// FX tab
-	m_effectView = new EffectRackView( m_track->m_audioPort.effects(), m_tabWidget );
-
-	// MISC tab
-	m_miscView = new InstrumentMiscView( m_track, m_tabWidget );
-
-
-	m_tabWidget->addTab( m_ssView, tr( "Envelope, filter & LFO" ), "env_lfo_tab", 1 );
-	m_tabWidget->addTab( instrumentFunctions, tr( "Chord stacking & arpeggio" ), "func_tab", 2 );
-	m_tabWidget->addTab( m_effectView, tr( "Effects" ), "fx_tab", 3 );
-	m_tabWidget->addTab( m_midiView, tr( "MIDI" ), "midi_tab", 4 );
-	m_tabWidget->addTab( m_miscView, tr( "Miscellaneous" ), "misc_tab", 5 );
-	adjustTabSize(m_ssView);
-	adjustTabSize(instrumentFunctions);
-	adjustTabSize(m_effectView);
-	// stupid bugfix, no one knows why
-	m_effectView->resize(INSTRUMENT_WIDTH - 4, INSTRUMENT_HEIGHT - 4 - 1);
-	adjustTabSize(m_midiView);
-	adjustTabSize(m_miscView);
-
-	// setup piano-widget
-	m_pianoView = new PianoView( this );
-	m_pianoView->setMinimumHeight( PIANO_HEIGHT );
-	m_pianoView->setMaximumHeight( PIANO_HEIGHT );
-
-	vlayout->addWidget( generalSettingsWidget );
-	vlayout->addWidget( m_tabWidget, 1 );
-	vlayout->addWidget( m_pianoView );
-	setModel( _itv->model() );
-
-	updateInstrumentView();
-
-	resize( sizeHint() );
-
-	QMdiSubWindow* subWin = gui->mainWindow()->addWindowedWidget( this );
-	Qt::WindowFlags flags = subWin->windowFlags();
-	flags |= Qt::MSWindowsFixedSizeDialogHint;
-	flags &= ~Qt::WindowMaximizeButtonHint;
-	subWin->setWindowFlags( flags );
-
-	// Hide the Size and Maximize options from the system menu
-	// since the dialog size is fixed.
-	QMenu * systemMenu = subWin->systemMenu();
-	systemMenu->actions().at( 2 )->setVisible( false ); // Size
-	systemMenu->actions().at( 4 )->setVisible( false ); // Maximize
-
-	subWin->setWindowIcon( embed::getIconPixmap( "instrument_track" ) );
-	subWin->setMinimumSize( subWin->size() );
-	subWin->hide();
-}
-
-
-
-
-InstrumentTrackWindow::~InstrumentTrackWindow()
-{
-	InstrumentTrackView::s_windowCache.removeAll( this );
-
-	delete m_instrumentView;
-
-	if( gui->mainWindow()->workspace() )
-	{
-		parentWidget()->hide();
-		parentWidget()->deleteLater();
-	}
-}
-
-
-
-
-void InstrumentTrackWindow::setInstrumentTrackView( InstrumentTrackView* view )
-{
-	if( m_itv && view )
-	{
-		m_itv->m_tlb->setChecked( false );
-	}
-
-	m_itv = view;
-	m_effectChannelNumber->setTrackView(m_itv);
-}
-
-
-
-
-void InstrumentTrackWindow::modelChanged()
-{
-	m_track = castModel<InstrumentTrack>();
-
-	m_nameLineEdit->setText( m_track->name() );
-
-	m_track->disconnect( SIGNAL( nameChanged() ), this );
-	m_track->disconnect( SIGNAL( instrumentChanged() ), this );
-
-	connect( m_track, SIGNAL( nameChanged() ),
-			this, SLOT( updateName() ) );
-	connect( m_track, SIGNAL( instrumentChanged() ),
-			this, SLOT( updateInstrumentView() ) );
-
-	m_volumeKnob->setModel( &m_track->m_volumeModel );
-	m_panningKnob->setModel( &m_track->m_panningModel );
-	m_effectChannelNumber->setModel( &m_track->m_effectChannelModel );
-	m_pianoView->setModel( &m_track->m_piano );
-
-	if( m_track->instrument() && m_track->instrument()->flags().testFlag( Instrument::IsNotBendable ) == false )
-	{
-		m_pitchKnob->setModel( &m_track->m_pitchModel );
-		m_pitchRangeSpinBox->setModel( &m_track->m_pitchRangeModel );
-		m_pitchKnob->show();
-		m_pitchLabel->show();
-		m_pitchRangeSpinBox->show();
-		m_pitchRangeLabel->show();
-	}
-	else
-	{
-		m_pitchKnob->hide();
-		m_pitchLabel->hide();
-		m_pitchKnob->setModel( NULL );
-		m_pitchRangeSpinBox->hide();
-		m_pitchRangeLabel->hide();
-	}
-
-	m_ssView->setModel( &m_track->m_soundShaping );
-	m_noteStackingView->setModel( &m_track->m_noteStacking );
-	m_arpeggioView->setModel( &m_track->m_arpeggio );
-	m_midiView->setModel( &m_track->m_midiPort );
-	m_effectView->setModel( m_track->m_audioPort.effects() );
-	m_miscView->pitchGroupBox()->setModel(&m_track->m_useMasterPitchModel);
-	m_miscView->grooveGroupBox()->setModel(&m_track->m_useGrooveModel);
-	updateName();
-}
-
-
-
-
-void InstrumentTrackWindow::saveSettingsBtnClicked()
-{
-	FileDialog sfd( this, tr( "Save preset" ), "", tr( "XML preset file (*.xpf)" ) );
-
-	QString presetRoot = ConfigManager::inst()->userPresetsDir();
-	if( !QDir( presetRoot ).exists() )
-	{
-		QDir().mkdir( presetRoot );
-	}
-	if( !QDir( presetRoot + m_track->instrumentName() ).exists() )
-	{
-		QDir( presetRoot ).mkdir( m_track->instrumentName() );
-	}
-
-	sfd.setAcceptMode( FileDialog::AcceptSave );
-	sfd.setDirectory( presetRoot + m_track->instrumentName() );
-	sfd.setFileMode( FileDialog::AnyFile );
-	QString fname = m_track->name();
-	sfd.selectFile( fname.remove(QRegExp("[^a-zA-Z0-9_\\-\\d\\s]")) );
-	sfd.setDefaultSuffix( "xpf");
-
-	if( sfd.exec() == QDialog::Accepted &&
-		!sfd.selectedFiles().isEmpty() &&
-		!sfd.selectedFiles().first().isEmpty() )
-	{
-		DataFile dataFile( DataFile::InstrumentTrackSettings );
-		m_track->setSimpleSerializing();
-		m_track->saveSettings( dataFile, dataFile.content() );
-		QString f = sfd.selectedFiles()[0];
-		dataFile.writeFile( f );
-	}
-}
-
-
-
-
-
-void InstrumentTrackWindow::updateName()
-{
-	setWindowTitle( m_track->name().length() > 25 ? ( m_track->name().left(24)+"..." ) : m_track->name() );
-
-	if( m_nameLineEdit->text() != m_track->name() )
-	{
-		m_nameLineEdit->setText( m_track->name() );
-	}
-}
-
-
-
-
-
-void InstrumentTrackWindow::updateInstrumentView()
-{
-	delete m_instrumentView;
-	if( m_track->m_instrument != NULL )
-	{
-		m_instrumentView = m_track->m_instrument->createView( m_tabWidget );
-		m_tabWidget->addTab( m_instrumentView, tr( "Plugin" ), "plugin_tab", 0 );
-		m_tabWidget->setActiveTab( 0 );
-
-		m_ssView->setFunctionsHidden( m_track->m_instrument->flags().testFlag( Instrument::IsSingleStreamed ) );
-
-		modelChanged(); 		// Get the instrument window to refresh
-		m_track->dataChanged(); // Get the text on the trackButton to change
-
-		adjustTabSize(m_instrumentView);
-		m_pianoView->setVisible(m_track->m_instrument->hasNoteInput());
-	}
-}
-
-
-
-
-void InstrumentTrackWindow::textChanged( const QString& newName )
-{
-	m_track->setName( newName );
-	Engine::getSong()->setModified();
-}
-
-
-
-
-void InstrumentTrackWindow::toggleVisibility( bool on )
-{
-	if( on )
-	{
-		show();
-		parentWidget()->show();
-		parentWidget()->raise();
-	}
-	else
-	{
-		parentWidget()->hide();
-	}
-}
-
-
-
-
-void InstrumentTrackWindow::closeEvent( QCloseEvent* event )
-{
-	event->ignore();
-
-	if( gui->mainWindow()->workspace() )
-	{
-		parentWidget()->hide();
-	}
-	else
-	{
-		hide();
-	}
-
-	m_itv->m_tlb->setFocus();
-	m_itv->m_tlb->setChecked( false );
-}
-
-
-
-
-void InstrumentTrackWindow::focusInEvent( QFocusEvent* )
-{
-	if(m_pianoView->isVisible()) {
-		m_pianoView->setFocus();
-	}
-}
-
-
-
-
-void InstrumentTrackWindow::dragEnterEventGeneric( QDragEnterEvent* event )
-{
-	StringPairDrag::processDragEnterEvent( event, "instrument,presetfile,pluginpresetfile" );
-}
-
-
-
-
-void InstrumentTrackWindow::dragEnterEvent( QDragEnterEvent* event )
-{
-	dragEnterEventGeneric( event );
-}
-
-
-
-
-void InstrumentTrackWindow::dropEvent( QDropEvent* event )
-{
-	QString type = StringPairDrag::decodeKey( event );
-	QString value = StringPairDrag::decodeValue( event );
-
-	if( type == "instrument" )
-	{
-		m_track->loadInstrument( value, nullptr, true /* DnD */ );
-
-		Engine::getSong()->setModified();
-
-		event->accept();
-		setFocus();
-	}
-	else if( type == "presetfile" )
-	{
-		DataFile dataFile( value );
-		InstrumentTrack::removeMidiPortNode( dataFile );
-		m_track->setSimpleSerializing();
-		m_track->loadSettings( dataFile.content().toElement() );
-
-		Engine::getSong()->setModified();
-
-		event->accept();
-		setFocus();
-	}
-	else if( type == "pluginpresetfile" )
-	{
-		const QString ext = FileItem::extension( value );
-		Instrument * i = m_track->instrument();
-
-		if( !i->descriptor()->supportsFileType( ext ) )
-		{
-			PluginFactory::PluginInfoAndKey piakn =
-				pluginFactory->pluginSupportingExtension(ext);
-			i = m_track->loadInstrument(piakn.info.name(), &piakn.key);
-		}
-
-		i->loadFile( value );
-
-		event->accept();
-		setFocus();
-	}
-}
-
-
-
-
-void InstrumentTrackWindow::saveSettings( QDomDocument& doc, QDomElement & thisElement )
-{
-	thisElement.setAttribute( "tab", m_tabWidget->activeTab() );
-	MainWindow::saveWidgetState( this, thisElement );
-}
-
-
-
-
-void InstrumentTrackWindow::loadSettings( const QDomElement& thisElement )
-{
-	m_tabWidget->setActiveTab( thisElement.attribute( "tab" ).toInt() );
-	MainWindow::restoreWidgetState( this, thisElement );
-	if( isVisible() )
-	{
-		m_itv->m_tlb->setChecked( true );
-	}
-}
-
-void InstrumentTrackWindow::viewInstrumentInDirection(int d)
-{
-	// helper routine for viewNextInstrument, viewPrevInstrument
-	// d=-1 to view the previous instrument,
-	// d=+1 to view the next instrument
-
-	const QList<TrackView *> &trackViews = m_itv->trackContainerView()->trackViews();
-	int idxOfMe = trackViews.indexOf(m_itv);
-
-	// search for the next InstrumentTrackView (i.e. skip AutomationViews, etc)
-	// sometimes, the next InstrumentTrackView may already be open, in which case
-	//   replace our window contents with the *next* closed Instrument Track and
-	//   give focus to the InstrumentTrackView we skipped.
-	int idxOfNext = idxOfMe;
-	InstrumentTrackView *newView = nullptr;
-	InstrumentTrackView *bringToFront = nullptr;
-	do
-	{
-		idxOfNext = (idxOfNext + d + trackViews.size()) % trackViews.size();
-		newView = dynamic_cast<InstrumentTrackView*>(trackViews[idxOfNext]);
-		// the window that should be brought to focus is the FIRST InstrumentTrackView that comes after us
-		if (bringToFront == nullptr && newView != nullptr)
-		{
-			bringToFront = newView;
-		}
-		// if the next instrument doesn't have an active window, then exit loop & load that one into our window.
-		if (newView != nullptr && !newView->m_tlb->isChecked())
-		{
-			break;
-		}
-	} while (idxOfNext != idxOfMe);
-
-	// avoid reloading the window if there is only one instrument, as that will just change the active tab
-	if (idxOfNext != idxOfMe)
-	{
-		// save current window pos and then hide the window by unchecking its button in the track list
-		QPoint curPos = parentWidget()->pos();
-		m_itv->m_tlb->setChecked(false);
-
-		// enable the new window by checking its track list button & moving it to where our window just was
-		newView->m_tlb->setChecked(true);
-		newView->getInstrumentTrackWindow()->parentWidget()->move(curPos);
-
-		// scroll the SongEditor/BB-editor to make sure the new trackview label is visible
-		bringToFront->trackContainerView()->scrollToTrackView(bringToFront);
-
-		// get the instrument window to refresh
-		modelChanged();
-	}
-	Q_ASSERT(bringToFront);
-	bringToFront->getInstrumentTrackWindow()->setFocus();
-}
-
-void InstrumentTrackWindow::viewNextInstrument()
-{
-	viewInstrumentInDirection(+1);
-}
-void InstrumentTrackWindow::viewPrevInstrument()
-{
-	viewInstrumentInDirection(-1);
-}
-
-void InstrumentTrackWindow::adjustTabSize(QWidget *w)
-{
-	// "-1" :
-	// in "TabWidget::addTab", under "Position tab's window", the widget is
-	// moved up by 1 pixel
-	w->setMinimumSize(INSTRUMENT_WIDTH - 4, INSTRUMENT_HEIGHT - 4 - 1);
-}
-
-#include "InstrumentTrack.moc"
-=======
->>>>>>> 877a9319
