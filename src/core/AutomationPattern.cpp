/*
 * AutomationPattern.cpp - implementation of class AutomationPattern which
 *                         holds dynamic values
 *
 * Copyright (c) 2008-2014 Tobias Doerffel <tobydox/at/users.sourceforge.net>
 * Copyright (c) 2006-2008 Javier Serrano Polo <jasp00/at/users.sourceforge.net>
 *
 * This file is part of LMMS - http://lmms.io
 *
 * This program is free software; you can redistribute it and/or
 * modify it under the terms of the GNU General Public
 * License as published by the Free Software Foundation; either
 * version 2 of the License, or (at your option) any later version.
 *
 * This program is distributed in the hope that it will be useful,
 * but WITHOUT ANY WARRANTY; without even the implied warranty of
 * MERCHANTABILITY or FITNESS FOR A PARTICULAR PURPOSE.  See the GNU
 * General Public License for more details.
 *
 * You should have received a copy of the GNU General Public
 * License along with this program (see COPYING); if not, write to the
 * Free Software Foundation, Inc., 51 Franklin Street, Fifth Floor,
 * Boston, MA 02110-1301 USA.
 *
 */

#include <QDomElement>
#include <QMouseEvent>
#include <QPainter>

#include "AutomationPattern.h"
#include "AutomationPatternView.h"
#include "AutomationEditor.h"
#include "AutomationTrack.h"
#include "ProjectJournal.h"
#include "BBTrackContainer.h"
#include "Song.h"
#include "TextFloat.h"
#include "embed.h"


const float AutomationPattern::DEFAULT_MIN_VALUE = 0;
const float AutomationPattern::DEFAULT_MAX_VALUE = 1;


<<<<<<< HEAD
AutomationPattern::AutomationPattern( AutomationTrack * auto_track ) :
	trackContentObject( auto_track ),
	m_autoTrack( auto_track ),
=======
AutomationPattern::AutomationPattern( AutomationTrack * _auto_track ) :
	TrackContentObject( _auto_track ),
	m_autoTrack( _auto_track ),
	m_objects(),
>>>>>>> 5f4cdac8
	m_tension( 1.0 ),
	m_progressionType( DiscreteProgression ),
	m_dragging( false ),
	m_isRecording( false ),
	m_lastRecordedValue( 0 ),
	m_inlineObject( NULL )
{
	changeLength( MidiTime( 1, 0 ) );
	
	if( m_autoTrack && ! m_autoTrack->objects()->isEmpty() )
	{
		const AutomatableModel * obj = firstObject();
		putValue( MidiTime(0), obj->inverseScaledValue( obj->value<float>() ), false );
	}
}




AutomationPattern::AutomationPattern( const AutomationPattern & _pat_to_copy ) :
	TrackContentObject( _pat_to_copy.m_autoTrack ),
	m_autoTrack( _pat_to_copy.m_autoTrack ),
	m_tension( _pat_to_copy.m_tension ),
	m_progressionType( _pat_to_copy.m_progressionType )
{
	for( timeMap::const_iterator it = _pat_to_copy.m_timeMap.begin();
				it != _pat_to_copy.m_timeMap.end(); ++it )
	{
		m_timeMap[it.key()] = it.value();
		m_tangents[it.key()] = _pat_to_copy.m_tangents[it.key()];
	}
}




AutomationPattern::~AutomationPattern()
{
	if( Engine::automationEditor() &&
		Engine::automationEditor()->currentPattern() == this )
	{
		Engine::automationEditor()->setCurrentPattern( NULL );
	}
}




void AutomationPattern::addObject( AutomatableModel * obj, bool search_dup )
{
<<<<<<< HEAD
	m_autoTrack->addObject( obj, search_dup );
	
	// if there is nothing in the pattern..
	if( hasAutomation() == false )
=======
	if( _search_dup )
	{
		for( objectVector::iterator it = m_objects.begin();
					it != m_objects.end(); ++it )
		{
			if( *it == _obj )
			{
				TextFloat::displayMessage( _obj->displayName(), tr( "Model is already connected "
												"to this pattern." ), embed::getIconPixmap( "automation" ), 2000 );
				return;
			}
		}
	}

	// the automation track is unconnected and there is nothing in the track
	if( m_objects.isEmpty() && hasAutomation() == false )
>>>>>>> 5f4cdac8
	{
		// then initialize first value
		putValue( MidiTime(0), obj->inverseScaledValue( obj->value<float>() ), false );
	}
}


void AutomationPattern::addInlineObject( InlineAutomation * i )
{
	m_inlineObject = i;
	if( hasAutomation() == false )
	{
		putValue( MidiTime(0), i->inverseScaledValue( i->value() ), false );
	}
}


void AutomationPattern::setProgressionType(
					ProgressionTypes _new_progression_type )
{
	if ( _new_progression_type == DiscreteProgression ||
		_new_progression_type == LinearProgression ||
		_new_progression_type == CubicHermiteProgression )
	{
		m_progressionType = _new_progression_type;
		emit dataChanged();
	}
}




void AutomationPattern::setTension( QString _new_tension )
{
	bool ok;
	float nt = _new_tension.toFloat( & ok );

	if( ok && nt > -0.01 && nt < 1.01 )
	{
		m_tension = _new_tension.toFloat();
	}
}




const AutomatableModel * AutomationPattern::firstObject() const
{
	return m_autoTrack->firstObject();
}





MidiTime AutomationPattern::length() const
{
	if( m_timeMap.isEmpty() ) return 0;
	timeMap::const_iterator it = m_timeMap.end();	
	return MidiTime( qMax( MidiTime( (it-1).key() ).getTact() + 1, 1 ), 0 );
}




MidiTime AutomationPattern::putValue( const MidiTime & _time,
							const float _value,
							const bool _quant_pos )
{
<<<<<<< HEAD
	MidiTime newTime = _quant_pos && engine::automationEditor() ?
		note::quantized( _time,
			engine::automationEditor()->quantization() ) :
=======
	cleanObjects();

	MidiTime newTime = _quant_pos && Engine::automationEditor() ?
		Note::quantized( _time,
			Engine::automationEditor()->quantization() ) :
>>>>>>> 5f4cdac8
		_time;

	m_timeMap[newTime] = _value;
	timeMap::const_iterator it = m_timeMap.find( newTime );
	if( it != m_timeMap.begin() )
	{
		it--;
	}
	generateTangents(it, 3);

	// we need to maximize our length in case we're part of a hidden
	// automation track as the user can't resize this pattern
	if( getTrack() && getTrack()->type() == Track::HiddenAutomationTrack )
	{
		changeLength( length() );
	}

	emit dataChanged();

	return newTime;
}




void AutomationPattern::removeValue( const MidiTime & _time,
									 const bool _quant_pos )
{
<<<<<<< HEAD
	MidiTime newTime = _quant_pos && engine::automationEditor() ?
		note::quantized( _time,
			engine::automationEditor()->quantization() ) :
=======
	cleanObjects();

	MidiTime newTime = _quant_pos && Engine::automationEditor() ?
		Note::quantized( _time,
			Engine::automationEditor()->quantization() ) :
>>>>>>> 5f4cdac8
		_time;

	m_timeMap.remove( newTime );
	m_tangents.remove( newTime );
	timeMap::const_iterator it = m_timeMap.lowerBound( newTime );
	if( it != m_timeMap.begin() )
	{
		it--;
	}
	generateTangents(it, 3);

	if( getTrack() &&
		getTrack()->type() == Track::HiddenAutomationTrack )
	{
		changeLength( length() );
	}

	emit dataChanged();
}




/**
 * @brief Set the position of the point that is being draged.
 *        Calling this function will also automatically set m_dragging to true,
 *        which applyDragValue() have to be called to m_dragging.
 * @param the time(x position) of the point being dragged
 * @param the value(y position) of the point being dragged
 * @param true to snip x position
 * @return
 */
MidiTime AutomationPattern::setDragValue( const MidiTime & _time, const float _value,
					   const bool _quant_pos )
{
	if( m_dragging == false )
	{
		MidiTime newTime = _quant_pos && Engine::automationEditor() ?
			Note::quantized( _time,
				Engine::automationEditor()->quantization() ) :
			_time;
		this->removeValue( newTime );
		m_oldTimeMap = m_timeMap;
		m_dragging = true;
	}

	//Restore to the state before it the point were being dragged
	m_timeMap = m_oldTimeMap;

	for( timeMap::const_iterator it = m_timeMap.begin(); it != m_timeMap.end(); it++ )
	{
		generateTangents(it, 3);
	}

	return this->putValue( _time, _value, _quant_pos );

}




/**
 * @brief After the point is dragged, this function is called to apply the change.
 */
void AutomationPattern::applyDragValue()
{
	m_dragging = false;
}




float AutomationPattern::valueAt( const MidiTime & _time ) const
{
	if( m_timeMap.isEmpty() )
	{
		return 0;
	}

	if( m_timeMap.contains( _time ) )
	{
		return m_timeMap[_time];
	}

	// lowerBound returns next value with greater key, therefore we take
	// the previous element to get the current value
	timeMap::ConstIterator v = m_timeMap.lowerBound( _time );

	if( v == m_timeMap.begin() )
	{
		return 0;
	}
	if( v == m_timeMap.end() )
	{
		return (v-1).value();
	}

	return valueAt( v-1, _time - (v-1).key() );
}




float AutomationPattern::valueAt( timeMap::const_iterator v, int offset ) const
{
	if( m_progressionType == DiscreteProgression || v == m_timeMap.end() )
	{
		return v.value();
	}
	else if( m_progressionType == LinearProgression )
	{
		float slope = ((v+1).value() - v.value()) /
							((v+1).key() - v.key());
		return v.value() + offset * slope;
	}
	else /* CubicHermiteProgression */
	{
		// Implements a Cubic Hermite spline as explained at:
		// http://en.wikipedia.org/wiki/Cubic_Hermite_spline#Unit_interval_.280.2C_1.29
		//
		// Note that we are not interpolating a 2 dimensional point over
		// time as the article describes.  We are interpolating a single
		// value: y.  To make this work we map the values of x that this
		// segment spans to values of t for t = 0.0 -> 1.0 and scale the
		// tangents _m1 and _m2
		int numValues = ((v+1).key() - v.key());
		float t = (float) offset / (float) numValues;
		float m1 = (m_tangents[v.key()]) * numValues * m_tension;
		float m2 = (m_tangents[(v+1).key()]) * numValues * m_tension;

		return ( 2*pow(t,3) - 3*pow(t,2) + 1 ) * v.value()
				+ ( pow(t,3) - 2*pow(t,2) + t) * m1
				+ ( -2*pow(t,3) + 3*pow(t,2) ) * (v+1).value()
				+ ( pow(t,3) - pow(t,2) ) * m2;
	}
}




float *AutomationPattern::valuesAfter( const MidiTime & _time ) const
{
	timeMap::ConstIterator v = m_timeMap.lowerBound( _time );
	if( v == m_timeMap.end() || (v+1) == m_timeMap.end() )
	{
		return NULL;
	}

	int numValues = (v+1).key() - v.key();
	float *ret = new float[numValues];

	for( int i = 0; i < numValues; i++ )
	{
		ret[i] = valueAt( v, i );
	}

	return ret;
}




void AutomationPattern::saveSettings( QDomDocument & _doc, QDomElement & _this )
{
	_this.setAttribute( "pos", startPosition() );
	_this.setAttribute( "len", TrackContentObject::length() );
	_this.setAttribute( "name", name() );
	_this.setAttribute( "prog", QString::number( progressionType() ) );
	_this.setAttribute( "tens", QString::number( getTension() ) );
	
	for( timeMap::const_iterator it = m_timeMap.begin();
						it != m_timeMap.end(); ++it )
	{
		QDomElement element = _doc.createElement( "time" );
		element.setAttribute( "pos", it.key() );
		element.setAttribute( "value", it.value() );
		_this.appendChild( element );
	}
}




void AutomationPattern::loadSettings( const QDomElement & _this )
{
	clear();

	movePosition( _this.attribute( "pos" ).toInt() );
	setName( _this.attribute( "name" ) );
	setProgressionType( static_cast<ProgressionTypes>( _this.attribute(
							"prog" ).toInt() ) );
	setTension( _this.attribute( "tens" ) );

	for( QDomNode node = _this.firstChild(); !node.isNull();
						node = node.nextSibling() )
	{
		QDomElement element = node.toElement();
		if( element.isNull()  )
		{
			continue;
		}
		if( element.tagName() == "time" )
		{
			m_timeMap[element.attribute( "pos" ).toInt()]
				= element.attribute( "value" ).toFloat();
		}
	}

	int len = _this.attribute( "len" ).toInt();
	if( len <= 0 )
	{
		len = length();
	}
	changeLength( len );
	generateTangents();
}




const QString AutomationPattern::name() const
{
<<<<<<< HEAD
	if( ! trackContentObject::name().isEmpty() )
=======
	if( !TrackContentObject::name().isEmpty() )
>>>>>>> 5f4cdac8
	{
		return TrackContentObject::name();
	}
	
	if( m_autoTrack->name() != m_autoTrack->defaultName() )
	{
		return m_autoTrack->name();
	}
	return tr( "Drag a control while pressing <Ctrl>" );
}




void AutomationPattern::processMidiTime( const MidiTime & time )
{
	if( ! isRecording() )
	{
		if( time >= 0 && hasAutomation() )
		{
			const float val = valueAt( time );
			if( m_inlineObject )
			{
				m_inlineObject->setAutomatedValue( val );
			}
			else for( objectVector::iterator it = m_autoTrack->objects()->begin();
							it != m_autoTrack->objects()->end(); ++it )
			{
				if( *it )
				{
					( *it )->setAutomatedValue( val );
				}

			}	
		}
	}
	else
	{
		if( time >= 0 && ! m_autoTrack->objects()->isEmpty() )
		{
			const float value = firstObject()->value<float>();
			if( value != m_lastRecordedValue ) 
			{
				putValue( time, value, true );
				m_lastRecordedValue = value;
			}
			else if( valueAt( time ) != value )
			{
				removeValue( time, false );
			}
		}
	}
}



TrackContentObjectView * AutomationPattern::createView( TrackView * _tv )
{
	return new AutomationPatternView( this, _tv );
}





<<<<<<< HEAD
/*! \brief returns a list of all the automation patterns of the track that are connected to a specific model
=======
bool AutomationPattern::isAutomated( const AutomatableModel * _m )
{
	TrackContainer::TrackList l;
	l += Engine::getSong()->tracks();
	l += Engine::getBBTrackContainer()->tracks();
	l += Engine::getSong()->globalAutomationTrack();

	for( TrackContainer::TrackList::ConstIterator it = l.begin(); it != l.end(); ++it )
	{
		if( ( *it )->type() == Track::AutomationTrack ||
			( *it )->type() == Track::HiddenAutomationTrack )
		{
			const Track::tcoVector & v = ( *it )->getTCOs();
			for( Track::tcoVector::ConstIterator j = v.begin(); j != v.end(); ++j )
			{
				const AutomationPattern * a = dynamic_cast<const AutomationPattern *>( *j );
				if( a && a->hasAutomation() )
				{
					for( objectVector::const_iterator k = a->m_objects.begin(); k != a->m_objects.end(); ++k )
					{
						if( *k == _m )
						{
							return true;
						}
					}
				}
			}
		}
	}
	return false;
}


/*! \brief returns a list of all the automation patterns everywhere that are connected to a specific model
>>>>>>> 5f4cdac8
 *  \param _m the model we want to look for
 */
QVector<AutomationPattern *> AutomationPattern::patternsForModel( const AutomatableModel * _m )
{
	QVector<AutomationPattern *> patterns;
<<<<<<< HEAD
	TrackList l;
	l += engine::getSong()->tracks();
	l += engine::getBBTrackContainer()->tracks();
=======
	TrackContainer::TrackList l;
	l += Engine::getSong()->tracks();
	l += Engine::getBBTrackContainer()->tracks();
	l += Engine::getSong()->globalAutomationTrack();
>>>>>>> 5f4cdac8
	
	// go through all tracks...
	for( TrackList::ConstIterator it = l.begin(); it != l.end(); ++it )
	{
		// we want only automation tracks...
		if( ( *it )->type() == Track::AutomationTrack ||
			( *it )->type() == Track::HiddenAutomationTrack )
		{
			AutomationTrack * at = dynamic_cast<AutomationTrack *>( *it );
			if( at )
			{
				// check the track for the object we want
				for( objectVector::const_iterator k = at->objects()->begin(); k != at->objects()->end(); ++k )
				{
					if( *k == _m )
					{
						// found, so return patterns of the track
						const tcoVector & v = ( *it )->getTCOs();
						for( tcoVector::ConstIterator j = v.begin(); j != v.end(); ++j )
						{
							AutomationPattern * a = dynamic_cast<AutomationPattern *>( *j );
							// check that the pattern has automation
							if( a && a->hasAutomation() )
							{
								patterns += a;
							}
						}
						break;
					}
				}
			}
		}
	}
	return patterns;
}



<<<<<<< HEAD
=======
AutomationPattern * AutomationPattern::globalAutomationPattern(
							AutomatableModel * _m )
{
	AutomationTrack * t = Engine::getSong()->globalAutomationTrack();
	Track::tcoVector v = t->getTCOs();
	for( Track::tcoVector::const_iterator j = v.begin(); j != v.end(); ++j )
	{
		AutomationPattern * a = dynamic_cast<AutomationPattern *>( *j );
		if( a )
		{
			for( objectVector::const_iterator k = a->m_objects.begin();
												k != a->m_objects.end(); ++k )
			{
				if( *k == _m )
				{
					return a;
				}
			}
		}
	}

	AutomationPattern * a = new AutomationPattern( t );
	a->addObject( _m, false );
	return a;
}




void AutomationPattern::resolveAllIDs()
{
	TrackContainer::TrackList l = Engine::getSong()->tracks() +
				Engine::getBBTrackContainer()->tracks();
	l += Engine::getSong()->globalAutomationTrack();
	for( TrackContainer::TrackList::iterator it = l.begin();
							it != l.end(); ++it )
	{
		if( ( *it )->type() == Track::AutomationTrack ||
			 ( *it )->type() == Track::HiddenAutomationTrack )
		{
			Track::tcoVector v = ( *it )->getTCOs();
			for( Track::tcoVector::iterator j = v.begin();
							j != v.end(); ++j )
			{
				AutomationPattern * a = dynamic_cast<AutomationPattern *>( *j );
				if( a )
				{
					for( QVector<jo_id_t>::Iterator k = a->m_idsToResolve.begin();
									k != a->m_idsToResolve.end(); ++k )
					{
						JournallingObject * o = Engine::projectJournal()->
														journallingObject( *k );
						if( o && dynamic_cast<AutomatableModel *>( o ) )
						{
							a->addObject( dynamic_cast<AutomatableModel *>( o ), false );
						}
					}
					a->m_idsToResolve.clear();
					a->dataChanged();
				}
			}
		}
	}
}




>>>>>>> 5f4cdac8
void AutomationPattern::clear()
{
	m_timeMap.clear();
	m_tangents.clear();

	emit dataChanged();

	if( Engine::automationEditor() &&
		Engine::automationEditor()->currentPattern() == this )
	{
		Engine::automationEditor()->update();
	}
}




void AutomationPattern::openInAutomationEditor()
{
	Engine::automationEditor()->setCurrentPattern( this );
	Engine::automationEditor()->parentWidget()->show();
	Engine::automationEditor()->setFocus();
}




void AutomationPattern::generateTangents()
{
	generateTangents(m_timeMap.begin(), m_timeMap.size());
}




void AutomationPattern::generateTangents( timeMap::const_iterator it,
							int numToGenerate )
{
	if( m_timeMap.size() < 2 )
	{
		m_tangents[it.key()] = 0;
		return;
	}

	for( int i = 0; i < numToGenerate; i++ )
	{
		if( it == m_timeMap.begin() )
		{
			m_tangents[it.key()] =
					( (it+1).value() - (it).value() ) /
						( (it+1).key() - (it).key() );
		}
		else if( it+1 == m_timeMap.end() )
		{
			m_tangents[it.key()] = 0;
			return;
		}
		else
		{
			m_tangents[it.key()] =
					( (it+1).value() - (it-1).value() ) /
						( (it+1).key() - (it-1).key() );
		}
		it++;
	}
}



/**
 * @brief Preserves the auto points over different scale
 */
void AutomationPattern::scaleTimemapToFit( float oldMin, float oldMax )
{
	float newMin = getMin();
	float newMax = getMax();

	if( oldMin == newMin && oldMax == newMax )
	{
		return;
	}

	for( timeMap::iterator it = m_timeMap.begin();
		it != m_timeMap.end(); ++it )
	{
		if( *it < oldMin )
		{
			*it = oldMin;
		}
		else if( *it > oldMax )
		{
			*it = oldMax;
		}
		*it = (*it-oldMin)*(newMax-newMin)/(oldMax-oldMin)+newMin;
	}

	generateTangents();
}
<|MERGE_RESOLUTION|>--- conflicted
+++ resolved
@@ -43,16 +43,9 @@
 const float AutomationPattern::DEFAULT_MAX_VALUE = 1;
 
 
-<<<<<<< HEAD
 AutomationPattern::AutomationPattern( AutomationTrack * auto_track ) :
-	trackContentObject( auto_track ),
+	TrackContentObject( auto_track ),
 	m_autoTrack( auto_track ),
-=======
-AutomationPattern::AutomationPattern( AutomationTrack * _auto_track ) :
-	TrackContentObject( _auto_track ),
-	m_autoTrack( _auto_track ),
-	m_objects(),
->>>>>>> 5f4cdac8
 	m_tension( 1.0 ),
 	m_progressionType( DiscreteProgression ),
 	m_dragging( false ),
@@ -103,29 +96,10 @@
 
 void AutomationPattern::addObject( AutomatableModel * obj, bool search_dup )
 {
-<<<<<<< HEAD
 	m_autoTrack->addObject( obj, search_dup );
 	
 	// if there is nothing in the pattern..
 	if( hasAutomation() == false )
-=======
-	if( _search_dup )
-	{
-		for( objectVector::iterator it = m_objects.begin();
-					it != m_objects.end(); ++it )
-		{
-			if( *it == _obj )
-			{
-				TextFloat::displayMessage( _obj->displayName(), tr( "Model is already connected "
-												"to this pattern." ), embed::getIconPixmap( "automation" ), 2000 );
-				return;
-			}
-		}
-	}
-
-	// the automation track is unconnected and there is nothing in the track
-	if( m_objects.isEmpty() && hasAutomation() == false )
->>>>>>> 5f4cdac8
 	{
 		// then initialize first value
 		putValue( MidiTime(0), obj->inverseScaledValue( obj->value<float>() ), false );
@@ -195,17 +169,9 @@
 							const float _value,
 							const bool _quant_pos )
 {
-<<<<<<< HEAD
-	MidiTime newTime = _quant_pos && engine::automationEditor() ?
-		note::quantized( _time,
-			engine::automationEditor()->quantization() ) :
-=======
-	cleanObjects();
-
 	MidiTime newTime = _quant_pos && Engine::automationEditor() ?
 		Note::quantized( _time,
 			Engine::automationEditor()->quantization() ) :
->>>>>>> 5f4cdac8
 		_time;
 
 	m_timeMap[newTime] = _value;
@@ -234,17 +200,9 @@
 void AutomationPattern::removeValue( const MidiTime & _time,
 									 const bool _quant_pos )
 {
-<<<<<<< HEAD
-	MidiTime newTime = _quant_pos && engine::automationEditor() ?
-		note::quantized( _time,
-			engine::automationEditor()->quantization() ) :
-=======
-	cleanObjects();
-
 	MidiTime newTime = _quant_pos && Engine::automationEditor() ?
 		Note::quantized( _time,
 			Engine::automationEditor()->quantization() ) :
->>>>>>> 5f4cdac8
 		_time;
 
 	m_timeMap.remove( newTime );
@@ -467,11 +425,7 @@
 
 const QString AutomationPattern::name() const
 {
-<<<<<<< HEAD
-	if( ! trackContentObject::name().isEmpty() )
-=======
-	if( !TrackContentObject::name().isEmpty() )
->>>>>>> 5f4cdac8
+	if( ! TrackContentObject::name().isEmpty() )
 	{
 		return TrackContentObject::name();
 	}
@@ -537,59 +491,15 @@
 
 
 
-<<<<<<< HEAD
 /*! \brief returns a list of all the automation patterns of the track that are connected to a specific model
-=======
-bool AutomationPattern::isAutomated( const AutomatableModel * _m )
-{
-	TrackContainer::TrackList l;
-	l += Engine::getSong()->tracks();
-	l += Engine::getBBTrackContainer()->tracks();
-	l += Engine::getSong()->globalAutomationTrack();
-
-	for( TrackContainer::TrackList::ConstIterator it = l.begin(); it != l.end(); ++it )
-	{
-		if( ( *it )->type() == Track::AutomationTrack ||
-			( *it )->type() == Track::HiddenAutomationTrack )
-		{
-			const Track::tcoVector & v = ( *it )->getTCOs();
-			for( Track::tcoVector::ConstIterator j = v.begin(); j != v.end(); ++j )
-			{
-				const AutomationPattern * a = dynamic_cast<const AutomationPattern *>( *j );
-				if( a && a->hasAutomation() )
-				{
-					for( objectVector::const_iterator k = a->m_objects.begin(); k != a->m_objects.end(); ++k )
-					{
-						if( *k == _m )
-						{
-							return true;
-						}
-					}
-				}
-			}
-		}
-	}
-	return false;
-}
-
-
-/*! \brief returns a list of all the automation patterns everywhere that are connected to a specific model
->>>>>>> 5f4cdac8
  *  \param _m the model we want to look for
  */
 QVector<AutomationPattern *> AutomationPattern::patternsForModel( const AutomatableModel * _m )
 {
 	QVector<AutomationPattern *> patterns;
-<<<<<<< HEAD
 	TrackList l;
-	l += engine::getSong()->tracks();
-	l += engine::getBBTrackContainer()->tracks();
-=======
-	TrackContainer::TrackList l;
 	l += Engine::getSong()->tracks();
 	l += Engine::getBBTrackContainer()->tracks();
-	l += Engine::getSong()->globalAutomationTrack();
->>>>>>> 5f4cdac8
 	
 	// go through all tracks...
 	for( TrackList::ConstIterator it = l.begin(); it != l.end(); ++it )
@@ -628,77 +538,7 @@
 
 
 
-<<<<<<< HEAD
-=======
-AutomationPattern * AutomationPattern::globalAutomationPattern(
-							AutomatableModel * _m )
-{
-	AutomationTrack * t = Engine::getSong()->globalAutomationTrack();
-	Track::tcoVector v = t->getTCOs();
-	for( Track::tcoVector::const_iterator j = v.begin(); j != v.end(); ++j )
-	{
-		AutomationPattern * a = dynamic_cast<AutomationPattern *>( *j );
-		if( a )
-		{
-			for( objectVector::const_iterator k = a->m_objects.begin();
-												k != a->m_objects.end(); ++k )
-			{
-				if( *k == _m )
-				{
-					return a;
-				}
-			}
-		}
-	}
-
-	AutomationPattern * a = new AutomationPattern( t );
-	a->addObject( _m, false );
-	return a;
-}
-
-
-
-
-void AutomationPattern::resolveAllIDs()
-{
-	TrackContainer::TrackList l = Engine::getSong()->tracks() +
-				Engine::getBBTrackContainer()->tracks();
-	l += Engine::getSong()->globalAutomationTrack();
-	for( TrackContainer::TrackList::iterator it = l.begin();
-							it != l.end(); ++it )
-	{
-		if( ( *it )->type() == Track::AutomationTrack ||
-			 ( *it )->type() == Track::HiddenAutomationTrack )
-		{
-			Track::tcoVector v = ( *it )->getTCOs();
-			for( Track::tcoVector::iterator j = v.begin();
-							j != v.end(); ++j )
-			{
-				AutomationPattern * a = dynamic_cast<AutomationPattern *>( *j );
-				if( a )
-				{
-					for( QVector<jo_id_t>::Iterator k = a->m_idsToResolve.begin();
-									k != a->m_idsToResolve.end(); ++k )
-					{
-						JournallingObject * o = Engine::projectJournal()->
-														journallingObject( *k );
-						if( o && dynamic_cast<AutomatableModel *>( o ) )
-						{
-							a->addObject( dynamic_cast<AutomatableModel *>( o ), false );
-						}
-					}
-					a->m_idsToResolve.clear();
-					a->dataChanged();
-				}
-			}
-		}
-	}
-}
-
-
-
-
->>>>>>> 5f4cdac8
+
 void AutomationPattern::clear()
 {
 	m_timeMap.clear();
