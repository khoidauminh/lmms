--- conflicted
+++ resolved
@@ -269,17 +269,14 @@
 
 void song::savePos()
 {
-<<<<<<< HEAD
 	timeLine * tl = m_playPos[m_playMode].m_timeLine;
-=======
+
 	while( !m_actions.empty() )
 	{
 		switch( m_actions.front() )
 		{
 			case ActionStop:
 			{
-				timeLine * tl =
-					m_playPos[m_playMode].m_timeLine;
 				m_playing = false;
 				m_SncVSTplug->isPlayin = m_exporting;
 				m_recording = true;
@@ -371,8 +368,6 @@
 			case ActionPlayBB:
 			case ActionPlayPattern:
 			{
-				timeLine * tl =
-					m_playPos[m_playMode].m_timeLine;
 				if( tl != NULL )
 				{
 					tl->savePos( m_playPos[m_playMode] );
@@ -386,7 +381,7 @@
 		}
 
 		m_actions.erase( m_actions.begin() );
->>>>>>> 8fa4866f
+	}
 
 	if( tl != NULL )
 	{
