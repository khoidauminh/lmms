--- conflicted
+++ resolved
@@ -3108,11 +3108,7 @@
     </message>
     <message>
         <source>VELOCITY</source>
-<<<<<<< HEAD
-        <translation>GŁOŚNOŚĆ UDERZENIA</translation>
-=======
         <translation>PRĘDKOŚĆ</translation>
->>>>>>> dbf5f471
     </message>
     <message>
         <source>ENABLE MIDI OUTPUT</source>
