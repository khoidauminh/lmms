/*
 * ConfigManager.h - class ConfigManager, a class for managing LMMS-configuration
 *
 * Copyright (c) 2005-2008 Tobias Doerffel <tobydox/at/users.sourceforge.net>
 * 
 * This file is part of LMMS - http://lmms.io
 *
 * This program is free software; you can redistribute it and/or
 * modify it under the terms of the GNU General Public
 * License as published by the Free Software Foundation; either
 * version 2 of the License, or (at your option) any later version.
 *
 * This program is distributed in the hope that it will be useful,
 * but WITHOUT ANY WARRANTY; without even the implied warranty of
 * MERCHANTABILITY or FITNESS FOR A PARTICULAR PURPOSE.  See the GNU
 * General Public License for more details.
 *
 * You should have received a copy of the GNU General Public
 * License along with this program (see COPYING); if not, write to the
 * Free Software Foundation, Inc., 51 Franklin Street, Fifth Floor,
 * Boston, MA 02110-1301 USA.
 *
 */


#ifndef CONFIG_MGR_H
#define CONFIG_MGR_H

#include "lmmsconfig.h"

#include <QtCore/QMap>
#include <QtCore/QPair>
#include <QtCore/QStringList>
#include <QtCore/QVector>

#include "export.h"
#include "MemoryManager.h"
#include "lmmsversion.h"

class Engine;


const QString PROJECTS_PATH = "projects/";
const QString TEMPLATE_PATH = "templates/";
const QString PRESETS_PATH = "presets/";
const QString SAMPLES_PATH = "samples/";
const QString GIG_PATH = "samples/gig/";
const QString SF2_PATH = "samples/sf2/";
const QString LADSPA_PATH ="plugins/ladspa/";
const QString DEFAULT_THEME_PATH = "themes/default/";
const QString TRACK_ICON_PATH = "track_icons/";
const QString LOCALE_PATH = "locale/";


class EXPORT ConfigManager
{
	MM_OPERATORS
public:
	static inline ConfigManager * inst()
	{
		if( s_instanceOfMe == NULL )
		{
			s_instanceOfMe = new ConfigManager();
		}
		return s_instanceOfMe;
	}

	const QString & dataDir() const
	{
		return m_dataDir;
	}

	const QString & workingDir() const
	{
		return m_workingDir;
	}

	QString userProjectsDir() const
	{
		return workingDir() + PROJECTS_PATH;
	}

	QString userTemplateDir() const
	{
		return workingDir() + TEMPLATE_PATH;
	}

	QString userPresetsDir() const
	{
		return workingDir() + PRESETS_PATH;
	}

	QString userSamplesDir() const
	{
		return workingDir() + SAMPLES_PATH;
	}

	QString userGigDir() const
	{
		return workingDir() + GIG_PATH;
	}

	QString userSf2Dir() const
	{
		return workingDir() + SF2_PATH;
	}

	QString userLadspaDir() const
	{
		return workingDir() + LADSPA_PATH;
	}

	QString userVstDir() const
	{
		return m_vstDir;
	}

	QString factoryProjectsDir() const
	{
		return dataDir() + PROJECTS_PATH;
	}

	QString factoryPresetsDir() const
	{
		return dataDir() + PRESETS_PATH;
	}

	QString factorySamplesDir() const
	{
		return dataDir() + SAMPLES_PATH;
	}

	QString defaultVersion() const
	{
		return LMMS_VERSION;
	}

	QString defaultArtworkDir() const
	{
		return m_dataDir + DEFAULT_THEME_PATH;
	}

	QString artworkDir() const
	{
		return m_artworkDir;
	}

	QString trackIconsDir() const
	{
		return m_dataDir + TRACK_ICON_PATH;
	}

	QString localeDir() const
	{
		return m_dataDir + LOCALE_PATH;
	}

<<<<<<< HEAD
=======
	const QString & gigDir() const
	{
		return m_gigDir;
	}

	const QString & sf2Dir() const
	{
		return m_sf2Dir;
	}

	const QString & pluginDir() const
	{
		return m_pluginDir;
	}

>>>>>>> f4032994
	const QString & vstDir() const
	{
		return m_vstDir;
	}

	const QString & flDir() const
	{
		return m_flDir;
	}

	const QString & ladspaDir() const
	{
		return m_ladDir;
	}

	const QString recoveryFile() const
	{
		return m_workingDir + "recover.mmp";
	}
	
	const QString & version() const
	{
		return m_version;
	}

#ifdef LMMS_HAVE_STK
	const QString & stkDir() const
	{
		return m_stkDir;
	}
#endif

#ifdef LMMS_HAVE_FLUIDSYNTH
	const QString & defaultSoundfont() const
	{
		return m_defaultSoundfont;
	}
#endif

	const QString & backgroundArtwork() const
	{
		return m_backgroundArtwork;
	}

	inline const QStringList & recentlyOpenedProjects() const
	{
		return m_recentlyOpenedProjects;
	}

	void addRecentlyOpenedProject( const QString & _file );

	const QString & value( const QString & _class,
					const QString & _attribute ) const;
	void setValue( const QString & _class, const QString & _attribute,
						const QString & _value );

	void loadConfigFile();
	void saveConfigFile();


	void setWorkingDir( const QString & _wd );
	void setVSTDir( const QString & _vd );
	void setArtworkDir( const QString & _ad );
	void setFLDir( const QString & _fd );
	void setLADSPADir( const QString & _fd );
	void setVersion( const QString & _cv );
	void setSTKDir( const QString & _fd );
	void setDefaultSoundfont( const QString & _sf );
	void setBackgroundArtwork( const QString & _ba );
	void setGIGDir( const QString & gd );
	void setSF2Dir( const QString & sfd );


private:
	static ConfigManager * s_instanceOfMe;

	ConfigManager();
	ConfigManager( const ConfigManager & _c );
	~ConfigManager();

	
	void upgrade();

	const QString m_lmmsRcFile;
	QString m_workingDir;
	QString m_dataDir;
	QString m_artworkDir;
	QString m_vstDir;
	QString m_flDir;
	QString m_ladDir;
	QString m_gigDir;
	QString m_sf2Dir;
	QString m_version;
#ifdef LMMS_HAVE_STK
	QString m_stkDir;
#endif
#ifdef LMMS_HAVE_FLUIDSYNTH
	QString m_defaultSoundfont;
#endif
	QString m_backgroundArtwork;
	QStringList m_recentlyOpenedProjects;

	typedef QVector<QPair<QString, QString> > stringPairVector;
	typedef QMap<QString, stringPairVector> settingsMap;
	settingsMap m_settings;


	friend class Engine;

} ;

#endif<|MERGE_RESOLUTION|>--- conflicted
+++ resolved
@@ -155,8 +155,6 @@
 		return m_dataDir + LOCALE_PATH;
 	}
 
-<<<<<<< HEAD
-=======
 	const QString & gigDir() const
 	{
 		return m_gigDir;
@@ -167,12 +165,6 @@
 		return m_sf2Dir;
 	}
 
-	const QString & pluginDir() const
-	{
-		return m_pluginDir;
-	}
-
->>>>>>> f4032994
 	const QString & vstDir() const
 	{
 		return m_vstDir;
