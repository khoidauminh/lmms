--- conflicted
+++ resolved
@@ -29,8 +29,6 @@
 
 #include <QWidget>
 
-<<<<<<< HEAD
-=======
 namespace lmms
 {
 
@@ -39,7 +37,6 @@
 namespace gui
 {
 
->>>>>>> 679d6322
 class ComboBox;
 class GroupBox;
 class LedCheckBox;
