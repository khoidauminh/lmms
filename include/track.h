/*
 * track.h - declaration of classes concerning tracks -> necessary for all
 *           track-like objects (beat/bassline, sample-track...)
 *
 * Copyright (c) 2004-2014 Tobias Doerffel <tobydox/at/users.sourceforge.net>
 *
 * This file is part of Linux MultiMedia Studio - http://lmms.sourceforge.net
 *
 * This program is free software; you can redistribute it and/or
 * modify it under the terms of the GNU General Public
 * License as published by the Free Software Foundation; either
 * version 2 of the License, or (at your option) any later version.
 *
 * This program is distributed in the hope that it will be useful,
 * but WITHOUT ANY WARRANTY; without even the implied warranty of
 * MERCHANTABILITY or FITNESS FOR A PARTICULAR PURPOSE.  See the GNU
 * General Public License for more details.
 *
 * You should have received a copy of the GNU General Public
 * License along with this program (see COPYING); if not, write to the
 * Free Software Foundation, Inc., 51 Franklin Street, Fifth Floor,
 * Boston, MA 02110-1301 USA.
 *
 */

#ifndef TRACK_H
#define TRACK_H

#include <QtCore/QVector>
#include <QtCore/QList>
#include <QtGui/QWidget>

#include "lmms_basics.h"
#include "MidiTime.h"
#include "rubberband.h"
#include "JournallingObject.h"
#include "AutomatableModel.h"
#include "ModelView.h"


class QMenu;
class QPushButton;

class pixmapButton;
class textFloat;
class track;
class trackContentObjectView;
class TrackContainer;
class TrackContainerView;
class trackContentWidget;
class trackView;

typedef QWidget trackSettingsWidget;

const int DEFAULT_SETTINGS_WIDGET_WIDTH = 224;
const int TRACK_OP_WIDTH = 78;
// This shaves 150-ish pixels off track buttons,
// ruled from config: ui.compacttrackbuttons
const int DEFAULT_SETTINGS_WIDGET_WIDTH_COMPACT = 96;
const int TRACK_OP_WIDTH_COMPACT = 60;

/*! The minimum track height in pixels
 *
 * Tracks can be resized by shift-dragging anywhere inside the track
 * display.  This sets the minimum size in pixels for a track.
 */
const int MINIMAL_TRACK_HEIGHT = 8;
const int DEFAULT_TRACK_HEIGHT = 32;

const int TCO_BORDER_WIDTH = 2;


class trackContentObject : public Model, public JournallingObject
{
	Q_OBJECT
	mapPropertyFromModel(bool,isMuted,setMuted,m_mutedModel);
	mapPropertyFromModel(bool,isSolo,setSolo,m_soloModel);
public:
	trackContentObject( track * _track );
	virtual ~trackContentObject();

	inline track * getTrack() const
	{
		return m_track;
	}

	inline const QString & name() const
	{
		return m_name;
	}

	inline void setName( const QString & _name )
	{
		m_name = _name;
		emit dataChanged();
	}

	virtual QString displayName() const
	{
		return name();
	}


	inline const MidiTime & startPosition() const
	{
		return m_startPosition;
	}

	inline MidiTime endPosition() const
	{
		const int sp = m_startPosition;
		return sp + m_length;
	}

	inline const MidiTime & length() const
	{
		return m_length;
	}

	virtual void movePosition( const MidiTime & _pos );
	virtual void changeLength( const MidiTime & _length );

	virtual trackContentObjectView * createView( trackView * _tv ) = 0;


public slots:
	void copy();
	void paste();
	void toggleMute();


signals:
	void lengthChanged();
	void positionChanged();
	void destroyedTCO();


private:
	enum Actions
	{
		NoAction,
		Move,
		Resize
	} ;

	track * m_track;
	QString m_name;

	MidiTime m_startPosition;
	MidiTime m_length;

	BoolModel m_mutedModel;
	BoolModel m_soloModel;


	friend class trackContentObjectView;

} ;



class trackContentObjectView : public selectableObject, public ModelView
{
	Q_OBJECT
public:
	trackContentObjectView( trackContentObject * _tco, trackView * _tv );
	virtual ~trackContentObjectView();

	bool fixedTCOs();

	inline trackContentObject * getTrackContentObject()
	{
		return m_tco;
	}


public slots:
	virtual bool close();
	void cut();
	void remove();

protected:
	virtual void constructContextMenu( QMenu * )
	{
	}

	virtual void contextMenuEvent( QContextMenuEvent * _cme );
	virtual void dragEnterEvent( QDragEnterEvent * _dee );
	virtual void dropEvent( QDropEvent * _de );
	virtual void leaveEvent( QEvent * _e );
	virtual void mousePressEvent( QMouseEvent * _me );
	virtual void mouseMoveEvent( QMouseEvent * _me );
	virtual void mouseReleaseEvent( QMouseEvent * _me );

	void setAutoResizeEnabled( bool _e = false );
	float pixelsPerTact();

	inline trackView * getTrackView()
	{
		return m_trackView;
	}


protected slots:
	void updateLength();
	void updatePosition();


private:
	enum Actions
	{
		NoAction,
		Move,
		MoveSelection,
		Resize
	} ;

	static textFloat * s_textFloat;

	trackContentObject * m_tco;
	trackView * m_trackView;
	Actions m_action;
	bool m_autoResize;
	int m_initialMouseX;

	textFloat * m_hint;

	MidiTime m_oldTime;// used for undo/redo while mouse-button is pressed

} ;





class trackContentWidget : public QWidget, public JournallingObject
{
	Q_OBJECT
public:
	trackContentWidget( trackView * _parent );
	virtual ~trackContentWidget();

	/*! \brief Updates the background tile pixmap. */
	void updateBackground();

	void addTCOView( trackContentObjectView * _tcov );
	void removeTCOView( trackContentObjectView * _tcov );
	void removeTCOView( int _tco_num )
	{
		if( _tco_num >= 0 && _tco_num < m_tcoViews.size() )
		{
			removeTCOView( m_tcoViews[_tco_num] );
		}
	}

	MidiTime endPosition( const MidiTime & _pos_start );

public slots:
	void update();
	void changePosition( const MidiTime & _new_pos = MidiTime( -1 ) );


protected:
	virtual void dragEnterEvent( QDragEnterEvent * _dee );
	virtual void dropEvent( QDropEvent * _de );
	virtual void mousePressEvent( QMouseEvent * _me );
	virtual void paintEvent( QPaintEvent * _pe );
	virtual void resizeEvent( QResizeEvent * _re );

	virtual QString nodeName() const
	{
		return "trackcontentwidget";
	}

<<<<<<< HEAD
	virtual void saveSettings( QDomDocument& doc, QDomElement& element )
	{
		Q_UNUSED(doc)
		Q_UNUSED(element)
	}

	virtual void loadSettings( const QDomElement& element )
	{
		Q_UNUSED(element)
	}

	virtual void undoStep( JournalEntry & _je );
	virtual void redoStep( JournalEntry & _je );

=======
>>>>>>> 4f9ec51d

private:
	track * getTrack();
	MidiTime getPosition( int _mouse_x );

	trackView * m_trackView;

	typedef QVector<trackContentObjectView *> tcoViewVector;
	tcoViewVector m_tcoViews;

	QPixmap m_background;

} ;





class trackOperationsWidget : public QWidget
{
	Q_OBJECT
public:
	trackOperationsWidget( trackView * _parent );
	~trackOperationsWidget();


protected:
	virtual void mousePressEvent( QMouseEvent * _me );
	virtual void paintEvent( QPaintEvent * _pe );


private slots:
	void cloneTrack();
	void removeTrack();
	void updateMenu();


private:
	static QPixmap * s_grip;

	trackView * m_trackView;

	QPushButton * m_trackOps;
	pixmapButton * m_muteBtn;
	pixmapButton * m_soloBtn;


	friend class trackView;

signals:
	void trackRemovalScheduled( trackView * _t );

} ;





// base-class for all tracks
class EXPORT track : public Model, public JournallingObject
{
	Q_OBJECT
	mapPropertyFromModel(bool,isMuted,setMuted,m_mutedModel);
	mapPropertyFromModel(bool,isSolo,setSolo,m_soloModel);
public:
	typedef QVector<trackContentObject *> tcoVector;

	enum TrackTypes
	{
		InstrumentTrack,
		BBTrack,
		SampleTrack,
		EventTrack,
		VideoTrack,
		AutomationTrack,
		HiddenAutomationTrack,
		NumTrackTypes
	} ;

	track( TrackTypes _type, TrackContainer * _tc );
	virtual ~track();

	static track * create( TrackTypes _tt, TrackContainer * _tc );
	static track * create( const QDomElement & _this,
							TrackContainer * _tc );
	void clone();


	// pure virtual functions
	TrackTypes type() const
	{
		return m_type;
	}

	virtual bool play( const MidiTime & _start, const fpp_t _frames,
						const f_cnt_t _frame_base, int _tco_num = -1 ) = 0;


	virtual trackView * createView( TrackContainerView * _view ) = 0;
	virtual trackContentObject * createTCO( const MidiTime & _pos ) = 0;

	virtual void saveTrackSpecificSettings( QDomDocument & _doc,
						QDomElement & _parent ) = 0;
	virtual void loadTrackSpecificSettings( const QDomElement & _this ) = 0;


	virtual void saveSettings( QDomDocument & _doc, QDomElement & _this );
	virtual void loadSettings( const QDomElement & _this );

	void setSimpleSerializing()
	{
		m_simpleSerializingMode = true;
	}

	// -- for usage by trackContentObject only ---------------
	trackContentObject * addTCO( trackContentObject * _tco );
	void removeTCO( trackContentObject * _tco );
	// -------------------------------------------------------

	int numOfTCOs();
	trackContentObject * getTCO( int _tco_num );
	int getTCONum( trackContentObject * _tco );

	const tcoVector & getTCOs() const
	{
		return( m_trackContentObjects );
	}
	void getTCOsInRange( tcoVector & _tco_v, const MidiTime & _start,
							const MidiTime & _end );
	void swapPositionOfTCOs( int _tco_num1, int _tco_num2 );


	void insertTact( const MidiTime & _pos );
	void removeTact( const MidiTime & _pos );

	tact_t length() const;


	inline TrackContainer* trackContainer() const
	{
		return m_trackContainer;
	}

	// name-stuff
	virtual const QString & name() const
	{
		return( m_name );
	}

	virtual QString displayName() const
	{
		return( name() );
	}

	using Model::dataChanged;

	inline int getHeight() {
	  return ( m_height >= MINIMAL_TRACK_HEIGHT ? m_height : DEFAULT_TRACK_HEIGHT );
	}
	inline void setHeight( int _height ) {
	  m_height = _height;
	}


public slots:
	virtual void setName( const QString & _new_name )
	{
		m_name = _new_name;
		emit nameChanged();
	}

	void toggleSolo();


private:
	TrackContainer* m_trackContainer;
	TrackTypes m_type;
	QString m_name;
	int m_height;

	BoolModel m_mutedModel;
	BoolModel m_soloModel;
	bool m_mutedBeforeSolo;

	bool m_simpleSerializingMode;

	tcoVector m_trackContentObjects;


	friend class trackView;


signals:
	void destroyedTrack();
	void nameChanged();
	void trackContentObjectAdded( trackContentObject * );

} ;




class trackView : public QWidget, public ModelView, public JournallingObject
{
	Q_OBJECT
public:
	trackView( track * _track, TrackContainerView* tcv );
	virtual ~trackView();

	inline const track * getTrack() const
	{
		return( m_track );
	}

	inline track * getTrack()
	{
		return( m_track );
	}

	inline TrackContainerView* trackContainerView()
	{
		return m_trackContainerView;
	}

	inline trackOperationsWidget * getTrackOperationsWidget()
	{
		return( &m_trackOperationsWidget );
	}

	inline trackSettingsWidget * getTrackSettingsWidget()
	{
		return( &m_trackSettingsWidget );
	}

	inline trackContentWidget * getTrackContentWidget()
	{
		return( &m_trackContentWidget );
	}

	bool isMovingTrack() const
	{
		return( m_action == MoveTrack );
	}

	virtual void update();


public slots:
	virtual bool close();


protected:
	virtual void modelChanged();

	virtual void saveSettings( QDomDocument& doc, QDomElement& element )
	{
		Q_UNUSED(doc)
		Q_UNUSED(element)
	}

	virtual void loadSettings( const QDomElement& element )
	{
		Q_UNUSED(element)
	}

	virtual QString nodeName() const
	{
		return "trackview";
	}


	virtual void dragEnterEvent( QDragEnterEvent * _dee );
	virtual void dropEvent( QDropEvent * _de );
	virtual void mousePressEvent( QMouseEvent * _me );
	virtual void mouseMoveEvent( QMouseEvent * _me );
	virtual void mouseReleaseEvent( QMouseEvent * _me );
	virtual void paintEvent( QPaintEvent * _pe );
	virtual void resizeEvent( QResizeEvent * _re );


private:
	enum Actions
	{
		NoAction,
		MoveTrack,
		ResizeTrack
	} ;

	track * m_track;
	TrackContainerView * m_trackContainerView;

	trackOperationsWidget m_trackOperationsWidget;
	trackSettingsWidget m_trackSettingsWidget;
	trackContentWidget m_trackContentWidget;

	Actions m_action;


	friend class trackLabelButton;


private slots:
	void createTCOView( trackContentObject * _tco );

} ;



#endif<|MERGE_RESOLUTION|>--- conflicted
+++ resolved
@@ -272,7 +272,6 @@
 		return "trackcontentwidget";
 	}
 
-<<<<<<< HEAD
 	virtual void saveSettings( QDomDocument& doc, QDomElement& element )
 	{
 		Q_UNUSED(doc)
@@ -284,11 +283,6 @@
 		Q_UNUSED(element)
 	}
 
-	virtual void undoStep( JournalEntry & _je );
-	virtual void redoStep( JournalEntry & _je );
-
-=======
->>>>>>> 4f9ec51d
 
 private:
 	track * getTrack();
