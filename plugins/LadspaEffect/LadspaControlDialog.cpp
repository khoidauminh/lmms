/*
 * LadspaControlDialog.cpp - dialog for displaying and editing control port
 *                             values for LADSPA plugins
 *
 * Copyright (c) 2006-2008 Danny McRae <khjklujn/at/users.sourceforge.net>
 * Copyright (c) 2009 Tobias Doerffel <tobydox/at/users.sourceforge.net>
 *
 * This file is part of LMMS - https://lmms.io
 *
 * This program is free software; you can redistribute it and/or
 * modify it under the terms of the GNU General Public
 * License as published by the Free Software Foundation; either
 * version 2 of the License, or (at your option) any later version.
 *
 * This program is distributed in the hope that it will be useful,
 * but WITHOUT ANY WARRANTY; without even the implied warranty of
 * MERCHANTABILITY or FITNESS FOR A PARTICULAR PURPOSE.  See the GNU
 * General Public License for more details.
 *
 * You should have received a copy of the GNU General Public
 * License along with this program (see COPYING); if not, write to the
 * Free Software Foundation, Inc., 51 Franklin Street, Fifth Floor,
 * Boston, MA 02110-1301 USA.
 *
 */

#include <cmath>

#include <QHBoxLayout>
#include <QGroupBox>
#include <QVBoxLayout>

#include "LadspaBase.h"
#include "LadspaControl.h"
#include "LadspaControls.h"
#include "LadspaControlDialog.h"
#include "LadspaControlView.h"
#include "LedCheckBox.h"

namespace lmms::gui
{


LadspaControlDialog::LadspaControlDialog( LadspaControls * _ctl ) :
	EffectControlDialog( _ctl ),
	m_effectLayout( nullptr ),
	m_stereoLink( nullptr )
{
<<<<<<< HEAD
	QVBoxLayout * mainLay = new QVBoxLayout( this );
	mainLay->setSizeConstraint(QLayout::SetFixedSize);
=======
	auto mainLay = new QVBoxLayout(this);
>>>>>>> edb379ea

	m_effectLayout = new QHBoxLayout();
	mainLay->addLayout( m_effectLayout );

	updateEffectView( _ctl );

	if( _ctl->m_processors > 1 )
	{
		mainLay->addSpacing( 3 );
		auto center = new QHBoxLayout();
		mainLay->addLayout( center );
		m_stereoLink = new LedCheckBox( tr( "Link Channels" ), this );
		m_stereoLink->setModel( &_ctl->m_stereoLinkModel );
		center->addWidget( m_stereoLink );
	}
}




void LadspaControlDialog::updateEffectView( LadspaControls * _ctl )
{
	QList<QGroupBox *> groupBoxes = findChildren<QGroupBox *>();
	for (const auto& groupBox : groupBoxes)
	{
		delete groupBox;
	}

	m_effectControls = _ctl;


	const int cols = static_cast<int>( sqrt( 
		static_cast<double>( _ctl->m_controlCount /
						_ctl->m_processors ) ) );
	for( ch_cnt_t proc = 0; proc < _ctl->m_processors; proc++ )
	{
		control_list_t & controls = _ctl->m_controls[proc];
		int row = 0;
		int col = 0;
		buffer_data_t last_port = NONE;

		QGroupBox * grouper;
		if( _ctl->m_processors > 1 )
		{
			grouper = new QGroupBox( tr( "Channel " ) +
						QString::number( proc + 1 ),
								this );
		}
		else
		{
			grouper = new QGroupBox( this );
		}

		auto gl = new QGridLayout(grouper);
		grouper->setLayout( gl );
		grouper->setAlignment( Qt::Vertical );

		for (const auto& control : controls)
		{
			if (control->port()->proc == proc)
			{
				buffer_data_t this_port = control->port()->data_type;
				if( last_port != NONE &&
					( this_port == TOGGLED || this_port == ENUM ) &&
					( last_port != TOGGLED && last_port != ENUM ) )
				{
					++row;
					col = 0;
				}
				gl->addWidget(new LadspaControlView(grouper, control), row, col);
				if( ++col == cols )
				{
					++row;
					col = 0;
				}
				last_port = control->port()->data_type;
			}
		}

		m_effectLayout->addWidget( grouper );
	}

	if( _ctl->m_processors > 1 && m_stereoLink != nullptr )
	{
		m_stereoLink->setModel( &_ctl->m_stereoLinkModel );
	}

	connect( _ctl, SIGNAL( effectModelChanged( lmms::LadspaControls * ) ),
				this, SLOT( updateEffectView( lmms::LadspaControls * ) ),
							Qt::DirectConnection );
}


} // namespace lmms::gui<|MERGE_RESOLUTION|>--- conflicted
+++ resolved
@@ -46,12 +46,8 @@
 	m_effectLayout( nullptr ),
 	m_stereoLink( nullptr )
 {
-<<<<<<< HEAD
-	QVBoxLayout * mainLay = new QVBoxLayout( this );
+	auto mainLay = new QVBoxLayout(this);
 	mainLay->setSizeConstraint(QLayout::SetFixedSize);
-=======
-	auto mainLay = new QVBoxLayout(this);
->>>>>>> edb379ea
 
 	m_effectLayout = new QHBoxLayout();
 	mainLay->addLayout( m_effectLayout );
