--- conflicted
+++ resolved
@@ -329,13 +329,8 @@
 	if( SLOT->evm > ENV_MOD_RR) {
 		/* set envelope counter from envleope output */
 		SLOT->evm = ENV_MOD_RR;
-<<<<<<< HEAD
-		if( !(SLOT->evc&EG_DST) )
+		if( !(SLOT->evc&EG_DST) ) {
 			/* SLOT->evc = (ENV_CURVE[SLOT->evc>>ENV_BITS]<<ENV_BITS) + EG_DST; */
-=======
-		if( !(SLOT->evc&EG_DST) ) {
-			//SLOT->evc = (ENV_CURVE[SLOT->evc>>ENV_BITS]<<ENV_BITS) + EG_DST;
->>>>>>> 049a88fe
 			SLOT->evc = EG_DST;
 		}
 		SLOT->eve = EG_DED;
