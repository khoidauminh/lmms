--- conflicted
+++ resolved
@@ -724,12 +724,8 @@
 	if( af != "" )
 	{
 		castModel<audioFileProcessor>()->setAudioFile( af );
-<<<<<<< HEAD
 		Engine::getSong()->setModified();
-=======
-		engine::getSong()->setModified();
 		newWaveView();
->>>>>>> b5538c7d
 	}
 }
 
